#!/usr/bin/env python3
"""
Hedge Mode Entry Point

This script serves as the main entry point for hedge mode trading.
It imports and runs the appropriate hedge mode implementation based on the exchange parameter.

Usage:
    python hedge_mode.py --exchange <exchange> [other arguments]

Supported exchanges:
    - backpack: Uses HedgeBot from hedge_mode_bp.py (Backpack + Lighter)
    - extended: Uses HedgeBot from hedge_mode_ext.py (Extended + Lighter)
    - apex: Uses HedgeBot from hedge_mode_apex.py (Apex + Lighter)
    - grvt: Uses HedgeBot from hedge_mode_grvt.py (GRVT + Lighter)
    - edgex: Uses HedgeBot from hedge_mode_edgex.py (edgeX + Lighter)

Cross-platform compatibility:
    - Works on Linux, macOS, and Windows
    - Direct imports instead of subprocess calls for better performance
"""

import asyncio
import sys
import argparse
from decimal import Decimal
from pathlib import Path
import dotenv

def parse_arguments():
    """Parse command line arguments."""
    parser = argparse.ArgumentParser(
        description='Hedge Mode Trading Bot Entry Point',
        formatter_class=argparse.RawDescriptionHelpFormatter,
        epilog="""
Examples:
    python hedge_mode.py --exchange backpack --ticker BTC --size 0.002 --iter 10
    python hedge_mode.py --exchange extended --ticker ETH --size 0.1 --iter 5
    python hedge_mode.py --exchange apex --ticker BTC --size 0.002 --iter 10
    python hedge_mode.py --exchange grvt --ticker BTC --size 0.05 --iter 10
    python hedge_mode.py --exchange edgex --ticker BTC --size 0.001 --iter 20
        """
    )
    
    parser.add_argument('--exchange', type=str, required=True,
                        help='Exchange to use (backpack, extended, apex, grvt, or edgex)')
    parser.add_argument('--ticker', type=str, default='BTC',
                        help='Ticker symbol (default: BTC)')
    parser.add_argument('--size', type=str, required=True,
                        help='Number of tokens to buy/sell per order')
    parser.add_argument('--iter', type=int, required=True,
                        help='Number of iterations to run')
    parser.add_argument('--fill-timeout', type=int, default=5,
                        help='Timeout in seconds for maker order fills (default: 5)')
    parser.add_argument('--sleep', type=int, default=0,
                        help='Sleep time in seconds after each step (default: 0)')
    parser.add_argument('--env-file', type=str, default=".env",
                        help=".env file path (default: .env)")
<<<<<<< HEAD
    parser.add_argument('--password', required=True, help='the password to decrypt key')
=======
    parser.add_argument('--max-position', type=Decimal, default=Decimal('0'),
                        help='Maximum position to hold (default: 0)')
>>>>>>> 335d036b
    
    return parser.parse_args()


def validate_exchange(exchange):
    """Validate that the exchange is supported."""
    supported_exchanges = ['backpack', 'extended', 'apex', 'grvt', 'edgex']
    if exchange.lower() not in supported_exchanges:
        print(f"Error: Unsupported exchange '{exchange}'")
        print(f"Supported exchanges: {', '.join(supported_exchanges)}")
        sys.exit(1)


def get_hedge_bot_class(exchange):
    """Import and return the appropriate HedgeBot class."""
    try:
        if exchange.lower() == 'backpack':
            from hedge.hedge_mode_bp import HedgeBot
            return HedgeBot
        elif exchange.lower() == 'extended':
            from hedge.hedge_mode_ext import HedgeBot
            return HedgeBot
        elif exchange.lower() == 'apex':
            from hedge.hedge_mode_apex import HedgeBot
            return HedgeBot
        elif exchange.lower() == 'grvt':
            from hedge.hedge_mode_grvt import HedgeBot
            return HedgeBot
        elif exchange.lower() == 'edgex':
            from hedge.hedge_mode_edgex import HedgeBot
            return HedgeBot
        else:
            raise ValueError(f"Unsupported exchange: {exchange}")
    except ImportError as e:
        print(f"Error importing hedge mode implementation: {e}")
        sys.exit(1)


async def main():
    """Main entry point that creates and runs the appropriate hedge bot."""
    args = parse_arguments()

    env_path = Path(args.env_file)
    if not env_path.exists():
        print(f"Env file not find: {env_path.resolve()}")
        sys.exit(1)
    dotenv.load_dotenv(args.env_file)
    
    # Validate exchange
    validate_exchange(args.exchange)
    
    # Get the appropriate HedgeBot class
    try:
        HedgeBotClass = get_hedge_bot_class(args.exchange)
    except Exception as e:
        print(f"Error: {e}")
        sys.exit(1)
    
    print(f"Starting hedge mode for {args.exchange} exchange...")
    print(f"Ticker: {args.ticker}, Size: {args.size}, Iterations: {args.iter}")
    print("-" * 50)
    
    try:
<<<<<<< HEAD
        # Create the hedge bot instance
        bot = HedgeBotClass(
            ticker=args.ticker.upper(),
            order_quantity=Decimal(args.size),
            fill_timeout=args.fill_timeout,
            iterations=args.iter,
            password=args.password,
            sleep_time=args.sleep
        )
=======
        if args.exchange == 'backpack':
            bot = HedgeBotClass(
                ticker=args.ticker.upper(),
                order_quantity=Decimal(args.size),
                fill_timeout=args.fill_timeout,
                iterations=args.iter,
                sleep_time=args.sleep,
                max_position=args.max_position
            )
        else:
            bot = HedgeBotClass(
                ticker=args.ticker.upper(),
                order_quantity=Decimal(args.size),
                fill_timeout=args.fill_timeout,
                iterations=args.iter,
                sleep_time=args.sleep
            )
>>>>>>> 335d036b
        
        # Run the bot
        await bot.run()
        
    except KeyboardInterrupt:
        print("\nHedge mode interrupted by user")
        return 1
    except Exception as e:
        print(f"Error running hedge mode: {e}")
        import traceback
        print(f"Full traceback: {traceback.format_exc()}")
        return 1
    
    return 0


if __name__ == "__main__":
    sys.exit(asyncio.run(main()))<|MERGE_RESOLUTION|>--- conflicted
+++ resolved
@@ -56,12 +56,9 @@
                         help='Sleep time in seconds after each step (default: 0)')
     parser.add_argument('--env-file', type=str, default=".env",
                         help=".env file path (default: .env)")
-<<<<<<< HEAD
     parser.add_argument('--password', required=True, help='the password to decrypt key')
-=======
     parser.add_argument('--max-position', type=Decimal, default=Decimal('0'),
                         help='Maximum position to hold (default: 0)')
->>>>>>> 335d036b
     
     return parser.parse_args()
 
@@ -125,23 +122,13 @@
     print("-" * 50)
     
     try:
-<<<<<<< HEAD
-        # Create the hedge bot instance
-        bot = HedgeBotClass(
-            ticker=args.ticker.upper(),
-            order_quantity=Decimal(args.size),
-            fill_timeout=args.fill_timeout,
-            iterations=args.iter,
-            password=args.password,
-            sleep_time=args.sleep
-        )
-=======
         if args.exchange == 'backpack':
             bot = HedgeBotClass(
                 ticker=args.ticker.upper(),
                 order_quantity=Decimal(args.size),
                 fill_timeout=args.fill_timeout,
                 iterations=args.iter,
+                password=args.password,
                 sleep_time=args.sleep,
                 max_position=args.max_position
             )
@@ -151,9 +138,9 @@
                 order_quantity=Decimal(args.size),
                 fill_timeout=args.fill_timeout,
                 iterations=args.iter,
+                password=args.password,
                 sleep_time=args.sleep
             )
->>>>>>> 335d036b
         
         # Run the bot
         await bot.run()
