--- conflicted
+++ resolved
@@ -1214,15 +1214,6 @@
                 if time.time() - start_time2 > 180:
                     self.logger.error(f"❌ Timeout waiting for trade completion")
                     break
-<<<<<<< HEAD
-
-            # Sleep after step 2
-            # if self.sleep_time > 0:
-            #     self.logger.info(f"💤 Sleeping {self.sleep_time} seconds after STEP 2...")
-            #     await asyncio.sleep(self.sleep_time)
-            self.logger.info(f"💤 no Sleeping after STEP 2...")
-=======
->>>>>>> 335d036b
             
             # Close remaining position
             self.logger.info(f"[STEP 3] EdgeX position: {self.edgex_position} | Lighter position: {self.lighter_position}")
