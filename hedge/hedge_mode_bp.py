import asyncio
import json
import signal
import logging
import os
import sys
import time
import requests
import argparse
import traceback
import csv
from decimal import Decimal
from typing import Tuple

from lighter.signer_client import SignerClient
import sys
import os
sys.path.append(os.path.dirname(os.path.dirname(os.path.abspath(__file__))))

from exchanges.backpack import BackpackClient
import websockets
from datetime import datetime
import pytz

from helpers import decrypt_pwd
import base64


class Config:
    """Simple config class to wrap dictionary for Backpack client."""
    def __init__(self, config_dict):
        for key, value in config_dict.items():
            setattr(self, key, value)


class HedgeBot:
    """Trading bot that places post-only orders on Backpack and hedges with market orders on Lighter."""
<<<<<<< HEAD
    def __init__(self, ticker: str, order_quantity: Decimal, password: str, fill_timeout: int = 5, iterations: int = 20, sleep_time: int = 0):
=======

    def __init__(self, ticker: str, order_quantity: Decimal, fill_timeout: int = 5, iterations: int = 20, sleep_time: int = 0, max_position: Decimal = Decimal('0')):
>>>>>>> 335d036b
        self.ticker = ticker
        self.order_quantity = order_quantity
        self.fill_timeout = fill_timeout
        self.lighter_order_filled = False
        self.iterations = iterations
        self.sleep_time = sleep_time
        self.current_order = {}
<<<<<<< HEAD
        self.password = password
=======
        self.max_position = max_position
>>>>>>> 335d036b

        # Initialize logging to file
        os.makedirs("logs", exist_ok=True)
        self.log_filename = f"logs/backpack_{ticker}_hedge_mode_log.txt"
        self.csv_filename = f"logs/backpack_{ticker}_hedge_mode_trades.csv"
        self.original_stdout = sys.stdout

        # Initialize CSV file with headers if it doesn't exist
        self._initialize_csv_file()

        # Setup logger
        self.logger = logging.getLogger(f"hedge_bot_{ticker}")
        self.logger.setLevel(logging.INFO)

        # Clear any existing handlers to avoid duplicates
        self.logger.handlers.clear()

        # Disable verbose logging from external libraries
        logging.getLogger('urllib3').setLevel(logging.WARNING)
        logging.getLogger('requests').setLevel(logging.WARNING)
        logging.getLogger('websockets').setLevel(logging.WARNING)

        # Create file handler
        file_handler = logging.FileHandler(self.log_filename)
        file_handler.setLevel(logging.INFO)

        # Create console handler
        console_handler = logging.StreamHandler(sys.stdout)
        console_handler.setLevel(logging.INFO)

        # Create different formatters for file and console
        file_formatter = logging.Formatter('%(asctime)s - %(name)s - %(levelname)s - %(message)s')
        console_formatter = logging.Formatter('%(levelname)s:%(name)s:%(message)s')

        file_handler.setFormatter(file_formatter)
        console_handler.setFormatter(console_formatter)

        # Add handlers to logger
        self.logger.addHandler(file_handler)
        self.logger.addHandler(console_handler)

        # Prevent propagation to root logger to avoid duplicate messages
        self.logger.propagate = False

        # State management
        self.stop_flag = False
        self.order_counter = 0

        # Backpack state
        self.backpack_client = None
        self.backpack_contract_id = None
        self.backpack_tick_size = None
        self.backpack_order_status = None

        # Backpack order book state for websocket-based BBO
        self.backpack_order_book = {'bids': {}, 'asks': {}}
        self.backpack_best_bid = None
        self.backpack_best_ask = None
        self.backpack_order_book_ready = False

        # Lighter order book state
        self.lighter_client = None
        self.lighter_order_book = {"bids": {}, "asks": {}}
        self.lighter_best_bid = None
        self.lighter_best_ask = None
        self.lighter_order_book_ready = False
        self.lighter_order_book_offset = 0
        self.lighter_order_book_sequence_gap = False
        self.lighter_snapshot_loaded = False
        self.lighter_order_book_lock = asyncio.Lock()

        # Lighter WebSocket state
        self.lighter_ws_task = None
        self.lighter_order_result = None

        # Lighter order management
        self.lighter_order_status = None
        self.lighter_order_price = None
        self.lighter_order_side = None
        self.lighter_order_size = None
        self.lighter_order_start_time = None

        # Strategy state
        self.waiting_for_lighter_fill = False
        self.wait_start_time = None

        # Order execution tracking
        self.order_execution_complete = False

        # Current order details for immediate execution
        self.current_lighter_side = None
        self.current_lighter_quantity = None
        self.current_lighter_price = None
        self.lighter_order_info = None

        # Lighter API configuration
        self.lighter_base_url = "https://mainnet.zklighter.elliot.ai"
        self.account_index = int(os.getenv('LIGHTER_ACCOUNT_INDEX'))
        self.api_key_index = int(os.getenv('LIGHTER_API_KEY_INDEX'))

        # Backpack configuration
        BACKPACK_PUBLIC_KEY = os.getenv('BACKPACK_PUBLIC_KEY')
        salt_b64_public_key = os.getenv('SALT_BACKPACK_PUBLIC_KEY')
        self.backpack_public_key = decrypt_pwd.decrypt_private_key(BACKPACK_PUBLIC_KEY,
                                        self.password,
                                        base64.b64decode(salt_b64_public_key))
        BACKPACK_SECRET_KEY = os.getenv('BACKPACK_SECRET_KEY')
        salt_b64_secret_key = os.getenv('SALT_BACKPACK_SECRET_KEY')
        self.backpack_secret_key = decrypt_pwd.decrypt_private_key(BACKPACK_SECRET_KEY,
                                        self.password,
                                        base64.b64decode(salt_b64_secret_key))

    def shutdown(self, signum=None, frame=None):
        """Graceful shutdown handler."""
        self.stop_flag = True
        self.logger.info("\n🛑 Stopping...")

        # Close WebSocket connections
        if self.backpack_client:
            try:
                # Note: disconnect() is async, but shutdown() is sync
                # We'll let the cleanup happen naturally
                self.logger.info("🔌 Backpack WebSocket will be disconnected")
            except Exception as e:
                self.logger.error(f"Error disconnecting Backpack WebSocket: {e}")

        # Cancel Lighter WebSocket task
        if self.lighter_ws_task and not self.lighter_ws_task.done():
            try:
                self.lighter_ws_task.cancel()
                self.logger.info("🔌 Lighter WebSocket task cancelled")
            except Exception as e:
                self.logger.error(f"Error cancelling Lighter WebSocket task: {e}")

        # Close logging handlers properly
        for handler in self.logger.handlers[:]:
            try:
                handler.close()
                self.logger.removeHandler(handler)
            except Exception:
                pass

    def _initialize_csv_file(self):
        """Initialize CSV file with headers if it doesn't exist."""
        if not os.path.exists(self.csv_filename):
            with open(self.csv_filename, 'w', newline='') as csvfile:
                writer = csv.writer(csvfile)
                writer.writerow(['exchange', 'timestamp', 'side', 'price', 'quantity'])

    def log_trade_to_csv(self, exchange: str, side: str, price: str, quantity: str):
        """Log trade details to CSV file."""
        timestamp = datetime.now(pytz.UTC).isoformat()

        with open(self.csv_filename, 'a', newline='') as csvfile:
            writer = csv.writer(csvfile)
            writer.writerow([
                exchange,
                timestamp,
                side,
                price,
                quantity
            ])

        self.logger.info(f"📊 Trade logged to CSV: {exchange} {side} {quantity} @ {price}")

    def handle_lighter_order_result(self, order_data):
        """Handle Lighter order result from WebSocket."""
        try:
            order_data["avg_filled_price"] = (Decimal(order_data["filled_quote_amount"]) /
                                              Decimal(order_data["filled_base_amount"]))
            if order_data["is_ask"]:
                order_data["side"] = "SHORT"
                order_type = "OPEN"
                self.lighter_position -= Decimal(order_data["filled_base_amount"])
            else:
                order_data["side"] = "LONG"
                order_type = "CLOSE"
                self.lighter_position += Decimal(order_data["filled_base_amount"])
            
            client_order_index = order_data["client_order_id"]

            self.logger.info(f"[{client_order_index}] [{order_type}] [Lighter] [FILLED]: "
                             f"{order_data['filled_base_amount']} @ {order_data['avg_filled_price']}")

            # Log Lighter trade to CSV
            self.log_trade_to_csv(
                exchange='Lighter',
                side=order_data['side'],
                price=str(order_data['avg_filled_price']),
                quantity=str(order_data['filled_base_amount'])
            )

            # Mark execution as complete
            self.lighter_order_filled = True  # Mark order as filled
            self.order_execution_complete = True

        except Exception as e:
            self.logger.error(f"Error handling Lighter order result: {e}")

    async def reset_lighter_order_book(self):
        """Reset Lighter order book state."""
        async with self.lighter_order_book_lock:
            self.lighter_order_book["bids"].clear()
            self.lighter_order_book["asks"].clear()
            self.lighter_order_book_offset = 0
            self.lighter_order_book_sequence_gap = False
            self.lighter_snapshot_loaded = False
            self.lighter_best_bid = None
            self.lighter_best_ask = None

    def update_lighter_order_book(self, side: str, levels: list):
        """Update Lighter order book with new levels."""
        for level in levels:
            # Handle different data structures - could be list [price, size] or dict {"price": ..., "size": ...}
            if isinstance(level, list) and len(level) >= 2:
                price = Decimal(level[0])
                size = Decimal(level[1])
            elif isinstance(level, dict):
                price = Decimal(level.get("price", 0))
                size = Decimal(level.get("size", 0))
            else:
                self.logger.warning(f"⚠️ Unexpected level format: {level}")
                continue

            if size > 0:
                self.lighter_order_book[side][price] = size
            else:
                # Remove zero size orders
                self.lighter_order_book[side].pop(price, None)

    def validate_order_book_offset(self, new_offset: int) -> bool:
        """Validate order book offset sequence."""
        if new_offset <= self.lighter_order_book_offset:
            self.logger.warning(
                f"⚠️ Out-of-order update: new_offset={new_offset}, current_offset={self.lighter_order_book_offset}")
            return False
        return True

    def validate_order_book_integrity(self) -> bool:
        """Validate order book integrity."""
        # Check for negative prices or sizes
        for side in ["bids", "asks"]:
            for price, size in self.lighter_order_book[side].items():
                if price <= 0 or size <= 0:
                    self.logger.error(f"❌ Invalid order book data: {side} price={price}, size={size}")
                    return False
        return True

    def get_lighter_best_levels(self) -> Tuple[Tuple[Decimal, Decimal], Tuple[Decimal, Decimal]]:
        """Get best bid and ask levels from Lighter order book."""
        best_bid = None
        best_ask = None

        if self.lighter_order_book["bids"]:
            best_bid_price = max(self.lighter_order_book["bids"].keys())
            best_bid_size = self.lighter_order_book["bids"][best_bid_price]
            best_bid = (best_bid_price, best_bid_size)

        if self.lighter_order_book["asks"]:
            best_ask_price = min(self.lighter_order_book["asks"].keys())
            best_ask_size = self.lighter_order_book["asks"][best_ask_price]
            best_ask = (best_ask_price, best_ask_size)

        return best_bid, best_ask

    def get_lighter_mid_price(self) -> Decimal:
        """Get mid price from Lighter order book."""
        best_bid, best_ask = self.get_lighter_best_levels()

        if best_bid is None or best_ask is None:
            raise Exception("Cannot calculate mid price - missing order book data")

        mid_price = (best_bid[0] + best_ask[0]) / Decimal('2')
        return mid_price

    def get_lighter_order_price(self, is_ask: bool) -> Decimal:
        """Get order price from Lighter order book."""
        best_bid, best_ask = self.get_lighter_best_levels()

        if best_bid is None or best_ask is None:
            raise Exception("Cannot calculate order price - missing order book data")

        if is_ask:
            order_price = best_bid[0] + self.tick_size
        else:
            order_price = best_ask[0] - self.tick_size

        return order_price

    def calculate_adjusted_price(self, original_price: Decimal, side: str, adjustment_percent: Decimal) -> Decimal:
        """Calculate adjusted price for order modification."""
        adjustment = original_price * adjustment_percent

        if side.lower() == 'buy':
            # For buy orders, increase price to improve fill probability
            return original_price + adjustment
        else:
            # For sell orders, decrease price to improve fill probability
            return original_price - adjustment

    async def request_fresh_snapshot(self, ws):
        """Request fresh order book snapshot."""
        await ws.send(json.dumps({"type": "subscribe", "channel": f"order_book/{self.lighter_market_index}"}))

    async def handle_lighter_ws(self):
        """Handle Lighter WebSocket connection and messages."""
        url = "wss://mainnet.zklighter.elliot.ai/stream"
        cleanup_counter = 0

        while not self.stop_flag:
            timeout_count = 0
            try:
                # Reset order book state before connecting
                await self.reset_lighter_order_book()

                async with websockets.connect(url) as ws:
                    # Subscribe to order book updates
                    await ws.send(json.dumps({"type": "subscribe", "channel": f"order_book/{self.lighter_market_index}"}))

                    # Subscribe to account orders updates
                    account_orders_channel = f"account_orders/{self.lighter_market_index}/{self.account_index}"

                    # Get auth token for the subscription
                    try:
                        # Set auth token to expire in 10 minutes
                        ten_minutes_deadline = int(time.time() + 10 * 60)
                        auth_token, err = self.lighter_client.create_auth_token_with_expiry(ten_minutes_deadline)
                        if err is not None:
                            self.logger.warning(f"⚠️ Failed to create auth token for account orders subscription: {err}")
                        else:
                            auth_message = {
                                "type": "subscribe",
                                "channel": account_orders_channel,
                                "auth": auth_token
                            }
                            await ws.send(json.dumps(auth_message))
                            self.logger.info("✅ Subscribed to account orders with auth token (expires in 10 minutes)")
                    except Exception as e:
                        self.logger.warning(f"⚠️ Error creating auth token for account orders subscription: {e}")

                    while not self.stop_flag:
                        try:
                            msg = await asyncio.wait_for(ws.recv(), timeout=1)

                            try:
                                data = json.loads(msg)
                            except json.JSONDecodeError as e:
                                self.logger.warning(f"⚠️ JSON parsing error in Lighter websocket: {e}")
                                continue

                            # Reset timeout counter on successful message
                            timeout_count = 0

                            async with self.lighter_order_book_lock:
                                if data.get("type") == "subscribed/order_book":
                                    # Initial snapshot - clear and populate the order book
                                    self.lighter_order_book["bids"].clear()
                                    self.lighter_order_book["asks"].clear()

                                    # Handle the initial snapshot
                                    order_book = data.get("order_book", {})
                                    if order_book and "offset" in order_book:
                                        self.lighter_order_book_offset = order_book["offset"]
                                        self.logger.info(f"✅ Initial order book offset set to: {self.lighter_order_book_offset}")

                                    # Debug: Log the structure of bids and asks
                                    bids = order_book.get("bids", [])
                                    asks = order_book.get("asks", [])
                                    if bids:
                                        self.logger.debug(f"📊 Sample bid structure: {bids[0] if bids else 'None'}")
                                    if asks:
                                        self.logger.debug(f"📊 Sample ask structure: {asks[0] if asks else 'None'}")

                                    self.update_lighter_order_book("bids", bids)
                                    self.update_lighter_order_book("asks", asks)
                                    self.lighter_snapshot_loaded = True
                                    self.lighter_order_book_ready = True

                                    self.logger.info(f"✅ Lighter order book snapshot loaded with "
                                                     f"{len(self.lighter_order_book['bids'])} bids and "
                                                     f"{len(self.lighter_order_book['asks'])} asks")

                                elif data.get("type") == "update/order_book" and self.lighter_snapshot_loaded:
                                    # Extract offset from the message
                                    order_book = data.get("order_book", {})
                                    if not order_book or "offset" not in order_book:
                                        self.logger.warning("⚠️ Order book update missing offset, skipping")
                                        continue

                                    new_offset = order_book["offset"]

                                    # Validate offset sequence
                                    if not self.validate_order_book_offset(new_offset):
                                        self.lighter_order_book_sequence_gap = True
                                        break

                                    # Update the order book with new data
                                    self.update_lighter_order_book("bids", order_book.get("bids", []))
                                    self.update_lighter_order_book("asks", order_book.get("asks", []))

                                    # Validate order book integrity after update
                                    if not self.validate_order_book_integrity():
                                        self.logger.warning("🔄 Order book integrity check failed, requesting fresh snapshot...")
                                        break

                                    # Get the best bid and ask levels
                                    best_bid, best_ask = self.get_lighter_best_levels()

                                    # Update global variables
                                    if best_bid is not None:
                                        self.lighter_best_bid = best_bid[0]
                                    if best_ask is not None:
                                        self.lighter_best_ask = best_ask[0]

                                elif data.get("type") == "ping":
                                    # Respond to ping with pong
                                    await ws.send(json.dumps({"type": "pong"}))
                                elif data.get("type") == "update/account_orders":
                                    # Handle account orders updates
                                    orders = data.get("orders", {}).get(str(self.lighter_market_index), [])
                                    for order in orders:
                                        if order.get("status") == "filled":
                                            self.handle_lighter_order_result(order)
                                elif data.get("type") == "update/order_book" and not self.lighter_snapshot_loaded:
                                    # Ignore updates until we have the initial snapshot
                                    continue

                            # Periodic cleanup outside the lock
                            cleanup_counter += 1
                            if cleanup_counter >= 1000:
                                cleanup_counter = 0

                            # Handle sequence gap and integrity issues outside the lock
                            if self.lighter_order_book_sequence_gap:
                                try:
                                    await self.request_fresh_snapshot(ws)
                                    self.lighter_order_book_sequence_gap = False
                                except Exception as e:
                                    self.logger.error(f"⚠️ Failed to request fresh snapshot: {e}")
                                    break

                        except asyncio.TimeoutError:
                            timeout_count += 1
                            if timeout_count % 3 == 0:
                                self.logger.warning(f"⏰ No message from Lighter websocket for {timeout_count} seconds")
                            continue
                        except websockets.exceptions.ConnectionClosed as e:
                            self.logger.warning(f"⚠️ Lighter websocket connection closed: {e}")
                            break
                        except websockets.exceptions.WebSocketException as e:
                            self.logger.warning(f"⚠️ Lighter websocket error: {e}")
                            break
                        except Exception as e:
                            self.logger.error(f"⚠️ Error in Lighter websocket: {e}")
                            self.logger.error(f"⚠️ Full traceback: {traceback.format_exc()}")
                            break
            except Exception as e:
                self.logger.error(f"⚠️ Failed to connect to Lighter websocket: {e}")

            # Wait a bit before reconnecting
            await asyncio.sleep(2)

    def setup_signal_handlers(self):
        """Setup signal handlers for graceful shutdown."""
        signal.signal(signal.SIGINT, self.shutdown)
        signal.signal(signal.SIGTERM, self.shutdown)

    def initialize_lighter_client(self):
        """Initialize the Lighter client."""
        if self.lighter_client is None:
            API_KEY_PRIVATE_KEY = os.getenv('API_KEY_PRIVATE_KEY')
            salt_b64_key = os.getenv('SALT_API_KEY_PRIVATE_KEY')
            api_key_private_key = decrypt_pwd.decrypt_private_key(API_KEY_PRIVATE_KEY,
                                        self.password,
                                        base64.b64decode(salt_b64_key))

            if not api_key_private_key:
                raise Exception("API_KEY_PRIVATE_KEY environment variable not set")

            self.lighter_client = SignerClient(
                url=self.lighter_base_url,
                private_key=api_key_private_key,
                account_index=self.account_index,
                api_key_index=self.api_key_index,
            )

            # Check client
            err = self.lighter_client.check_client()
            if err is not None:
                raise Exception(f"CheckClient error: {err}")

            self.logger.info("✅ Lighter client initialized successfully")
        return self.lighter_client

    def initialize_backpack_client(self):
        """Initialize the Backpack client."""
        if not self.backpack_public_key or not self.backpack_secret_key:
            raise ValueError("BACKPACK_PUBLIC_KEY and BACKPACK_SECRET_KEY must be set in environment variables")

        # Create config for Backpack client
        config_dict = {
            'ticker': self.ticker,
            'contract_id': '',  # Will be set when we get contract info
            'quantity': self.order_quantity,
            'tick_size': Decimal('0.01'),  # Will be updated when we get contract info
            'close_order_side': 'sell',  # Default, will be updated based on strategy
            'password': self.password
        }

        # Wrap in Config class for Backpack client
        config = Config(config_dict)

        # Initialize Backpack client
        self.backpack_client = BackpackClient(config)

        self.logger.info("✅ Backpack client initialized successfully")
        return self.backpack_client

    def get_lighter_market_config(self) -> Tuple[int, int, int, Decimal]:
        """Get Lighter market configuration."""
        url = f"{self.lighter_base_url}/api/v1/orderBooks"
        headers = {"accept": "application/json"}

        try:
            response = requests.get(url, headers=headers, timeout=10)
            response.raise_for_status()

            if not response.text.strip():
                raise Exception("Empty response from Lighter API")

            data = response.json()

            if "order_books" not in data:
                raise Exception("Unexpected response format")

            for market in data["order_books"]:
                if market["symbol"] == self.ticker:
                    price_multiplier = pow(10, market["supported_price_decimals"])
                    return (market["market_id"], 
                           pow(10, market["supported_size_decimals"]), 
                           price_multiplier,
                           Decimal("1") / (Decimal("10") ** market["supported_price_decimals"])
                           )
            raise Exception(f"Ticker {self.ticker} not found")

        except Exception as e:
            self.logger.error(f"⚠️ Error getting market config: {e}")
            raise

    async def get_backpack_contract_info(self) -> Tuple[str, Decimal]:
        """Get Backpack contract ID and tick size."""
        if not self.backpack_client:
            raise Exception("Backpack client not initialized")

        contract_id, tick_size = await self.backpack_client.get_contract_attributes()

        if self.order_quantity < self.backpack_client.config.quantity:
            raise ValueError(
                f"Order quantity is less than min quantity: {self.order_quantity} < {self.backpack_client.config.quantity}")

        return contract_id, tick_size

    async def get_backpack_position(self) -> Decimal:
        """Get Backpack position."""
        if not self.backpack_client:
            raise Exception("Backpack client not initialized")

        return await self.backpack_client.get_account_positions()

    async def fetch_backpack_bbo_prices(self) -> Tuple[Decimal, Decimal]:
        """Fetch best bid/ask prices from Backpack using websocket data."""
        # Use WebSocket data if available
        if self.backpack_order_book_ready and self.backpack_best_bid and self.backpack_best_ask:
            if self.backpack_best_bid > 0 and self.backpack_best_ask > 0 and self.backpack_best_bid < self.backpack_best_ask:
                return self.backpack_best_bid, self.backpack_best_ask

        # Fallback to REST API if websocket data is not available
        self.logger.warning("WebSocket BBO data not available, falling back to REST API")
        if not self.backpack_client:
            raise Exception("Backpack client not initialized")

        best_bid, best_ask = await self.backpack_client.fetch_bbo_prices(self.backpack_contract_id)

        return best_bid, best_ask

    def round_to_tick(self, price: Decimal) -> Decimal:
        """Round price to tick size."""
        if self.backpack_tick_size is None:
            return price
        return (price / self.backpack_tick_size).quantize(Decimal('1')) * self.backpack_tick_size

    async def place_bbo_order(self, side: str, quantity: Decimal):
        # Get best bid/ask prices
        best_bid, best_ask = await self.fetch_backpack_bbo_prices()

        # Place the order using Backpack client
        order_result = await self.backpack_client.place_open_order(
            contract_id=self.backpack_contract_id,
            quantity=quantity,
            direction=side.lower()
        )

        if order_result.success:
            return order_result.order_id
        else:
            raise Exception(f"Failed to place order: {order_result.error_message}")

    async def place_backpack_post_only_order(self, side: str, quantity: Decimal):
        """Place a post-only order on Backpack."""
        if not self.backpack_client:
            raise Exception("Backpack client not initialized")

        self.backpack_order_status = None
        self.logger.info(f"[OPEN] [Backpack] [{side}] Placing Backpack POST-ONLY order")
        order_id = await self.place_bbo_order(side, quantity)

        start_time = time.time()
        while not self.stop_flag:
            if self.backpack_order_status == 'CANCELED':
                self.backpack_order_status = 'NEW'
                order_id = await self.place_bbo_order(side, quantity)
                start_time = time.time()
                await asyncio.sleep(0.5)
            elif self.backpack_order_status in ['NEW', 'OPEN', 'PENDING', 'CANCELING', 'PARTIALLY_FILLED']:
                await asyncio.sleep(0.5)
                if time.time() - start_time > 10:
                    try:
                        # Cancel the order using Backpack client
                        cancel_result = await self.backpack_client.cancel_order(order_id)
                        if not cancel_result.success:
                            self.logger.error(f"❌ Error canceling Backpack order: {cancel_result.error_message}")
                    except Exception as e:
                        self.logger.error(f"❌ Error canceling Backpack order: {e}")
            elif self.backpack_order_status == 'FILLED':
                break
            else:
                if self.backpack_order_status is not None:
                    self.logger.error(f"❌ Unknown Backpack order status: {self.backpack_order_status}")
                    break
                else:
                    await asyncio.sleep(0.5)

    def handle_backpack_order_book_update(self, message):
        """Handle Backpack order book updates from WebSocket."""
        try:
            if isinstance(message, str):
                message = json.loads(message)

            self.logger.debug(f"Received Backpack depth message: {message}")

            # Check if this is a depth update message
            if message.get("stream") and "depth" in message.get("stream", ""):
                data = message.get("data", {})

                if data:
                    # Update bids - format is [["price", "size"], ...]
                    # Backpack API uses 'b' for bids
                    bids = data.get('b', [])
                    for bid in bids:
                        price = Decimal(bid[0])
                        size = Decimal(bid[1])
                        if size > 0:
                            self.backpack_order_book['bids'][price] = size
                        else:
                            # Remove zero size orders
                            self.backpack_order_book['bids'].pop(price, None)

                    # Update asks - format is [["price", "size"], ...]
                    # Backpack API uses 'a' for asks
                    asks = data.get('a', [])
                    for ask in asks:
                        price = Decimal(ask[0])
                        size = Decimal(ask[1])
                        if size > 0:
                            self.backpack_order_book['asks'][price] = size
                        else:
                            # Remove zero size orders
                            self.backpack_order_book['asks'].pop(price, None)

                    # Update best bid and ask
                    if self.backpack_order_book['bids']:
                        self.backpack_best_bid = max(self.backpack_order_book['bids'].keys())
                    if self.backpack_order_book['asks']:
                        self.backpack_best_ask = min(self.backpack_order_book['asks'].keys())

                    if not self.backpack_order_book_ready:
                        self.backpack_order_book_ready = True
                        self.logger.info(f"📊 Backpack order book ready - Best bid: {self.backpack_best_bid}, "
                                         f"Best ask: {self.backpack_best_ask}")
                    else:
                        self.logger.debug(f"📊 Order book updated - Best bid: {self.backpack_best_bid}, "
                                          f"Best ask: {self.backpack_best_ask}")

        except Exception as e:
            self.logger.error(f"Error handling Backpack order book update: {e}")
            self.logger.error(f"Message content: {message}")

    def handle_backpack_order_update(self, order_data):
        """Handle Backpack order updates from WebSocket."""
        side = order_data.get('side', '').lower()
        filled_size = Decimal(order_data.get('filled_size', '0'))
        price = Decimal(order_data.get('price', '0'))

        if side == 'buy':
            lighter_side = 'sell'
        else:
            lighter_side = 'buy'

        # Store order details for immediate execution
        self.current_lighter_side = lighter_side
        self.current_lighter_quantity = filled_size
        self.current_lighter_price = price

        self.lighter_order_info = {
            'lighter_side': lighter_side,
            'quantity': filled_size,
            'price': price
        }

        self.waiting_for_lighter_fill = True


    async def place_lighter_market_order(self, lighter_side: str, quantity: Decimal, price: Decimal):
        if not self.lighter_client:
            await self.initialize_lighter_client()

        best_bid, best_ask = self.get_lighter_best_levels()

        # Determine order parameters
        if lighter_side.lower() == 'buy':
            order_type = "CLOSE"
            is_ask = False
            price = best_ask[0] * Decimal('1.002')
        else:
            order_type = "OPEN"
            is_ask = True
            price = best_bid[0] * Decimal('0.998')


        # Reset order state
        self.lighter_order_filled = False
        self.lighter_order_price = price
        self.lighter_order_side = lighter_side
        self.lighter_order_size = quantity

        try:
            client_order_index = int(time.time() * 1000)
            # Sign the order transaction
            tx_info, error = self.lighter_client.sign_create_order(
                market_index=self.lighter_market_index,
                client_order_index=client_order_index,
                base_amount=int(quantity * self.base_amount_multiplier),
                price=int(price * self.price_multiplier),
                is_ask=is_ask,
                order_type=self.lighter_client.ORDER_TYPE_LIMIT,
                time_in_force=self.lighter_client.ORDER_TIME_IN_FORCE_GOOD_TILL_TIME,
                reduce_only=False,
                trigger_price=0,
            )
            if error is not None:
                raise Exception(f"Sign error: {error}")

            # Prepare the form data
            tx_hash = await self.lighter_client.send_tx(
                tx_type=self.lighter_client.TX_TYPE_CREATE_ORDER,
                tx_info=tx_info
            )

            self.logger.info(f"[{client_order_index}] [{order_type}] [Lighter] [OPEN]: {quantity}")

            await self.monitor_lighter_order(client_order_index)

            return tx_hash
        except Exception as e:
            self.logger.error(f"❌ Error placing Lighter order: {e}")
            return None

    async def monitor_lighter_order(self, client_order_index: int):
        """Monitor Lighter order and adjust price if needed."""

        start_time = time.time()
        while not self.lighter_order_filled and not self.stop_flag:
            # Check for timeout (30 seconds total)
            if time.time() - start_time > 30:
                self.logger.error(f"❌ Timeout waiting for Lighter order fill after {time.time() - start_time:.1f}s")
                self.logger.error(f"❌ Order state - Filled: {self.lighter_order_filled}")

                # Fallback: Mark as filled to continue trading
                self.logger.warning("⚠️ Using fallback - marking order as filled to continue trading")
                self.lighter_order_filled = True
                self.waiting_for_lighter_fill = False
                self.order_execution_complete = True
                break

            await asyncio.sleep(0.1)  # Check every 100ms

    async def modify_lighter_order(self, client_order_index: int, new_price: Decimal):
        """Modify current Lighter order with new price using client_order_index."""
        try:
            if client_order_index is None:
                self.logger.error("❌ Cannot modify order - no order ID available")
                return

            # Calculate new Lighter price
            lighter_price = int(new_price * self.price_multiplier)

            self.logger.info(f"🔧 Attempting to modify order - Market: {self.lighter_market_index}, "
                             f"Client Order Index: {client_order_index}, New Price: {lighter_price}")

            # Use the native SignerClient's modify_order method
            tx_info, tx_hash, error = await self.lighter_client.modify_order(
                market_index=self.lighter_market_index,
                order_index=client_order_index,  # Use client_order_index directly
                base_amount=int(self.lighter_order_size * self.base_amount_multiplier),
                price=lighter_price,
                trigger_price=0
            )

            if error is not None:
                self.logger.error(f"❌ Lighter order modification error: {error}")
                return

            self.lighter_order_price = new_price
            self.logger.info(f"🔄 Lighter order modified successfully: {self.lighter_order_side} "
                             f"{self.lighter_order_size} @ {new_price}")

        except Exception as e:
            self.logger.error(f"❌ Error modifying Lighter order: {e}")
            import traceback
            self.logger.error(f"❌ Full traceback: {traceback.format_exc()}")

    async def setup_backpack_websocket(self):
        """Setup Backpack websocket for order updates and order book data."""
        if not self.backpack_client:
            raise Exception("Backpack client not initialized")

        def order_update_handler(order_data):
            """Handle order updates from Backpack WebSocket."""
            if order_data.get('contract_id') != self.backpack_contract_id:
                return
            try:
                order_id = order_data.get('order_id')
                status = order_data.get('status')
                side = order_data.get('side', '').lower()
                filled_size = Decimal(order_data.get('filled_size', '0'))
                size = Decimal(order_data.get('size', '0'))
                price = order_data.get('price', '0')

                if side == 'buy':
                    order_type = "OPEN"
                else:
                    order_type = "CLOSE"
                
                if status == 'CANCELED' and filled_size > 0:
                    status = 'FILLED'

                # Handle the order update
                if status == 'FILLED' and self.backpack_order_status != 'FILLED':
                    if side == 'buy':
                        self.backpack_position += filled_size
                    else:
                        self.backpack_position -= filled_size
                    self.logger.info(f"[{order_id}] [{order_type}] [Backpack] [{status}]: {filled_size} @ {price}")
                    self.backpack_order_status = status

                    # Log Backpack trade to CSV
                    self.log_trade_to_csv(
                        exchange='Backpack',
                        side=side,
                        price=str(price),
                        quantity=str(filled_size)
                    )

                    self.handle_backpack_order_update({
                        'order_id': order_id,
                        'side': side,
                        'status': status,
                        'size': size,
                        'price': price,
                        'contract_id': self.backpack_contract_id,
                        'filled_size': filled_size
                    })
                elif self.backpack_order_status != 'FILLED':
                    if status == 'OPEN':
                        self.logger.info(f"[{order_id}] [{order_type}] [Backpack] [{status}]: {size} @ {price}")
                    else:
                        self.logger.info(f"[{order_id}] [{order_type}] [Backpack] [{status}]: {filled_size} @ {price}")
                    self.backpack_order_status = status

            except Exception as e:
                self.logger.error(f"Error handling Backpack order update: {e}")

        try:
            # Setup order update handler
            self.backpack_client.setup_order_update_handler(order_update_handler)
            self.logger.info("✅ Backpack WebSocket order update handler set up")

            # Connect to Backpack WebSocket
            await self.backpack_client.connect()
            self.logger.info("✅ Backpack WebSocket connection established")

            # Setup separate WebSocket connection for depth updates
            await self.setup_backpack_depth_websocket()

        except Exception as e:
            self.logger.error(f"Could not setup Backpack WebSocket handlers: {e}")

    async def setup_backpack_depth_websocket(self):
        """Setup separate WebSocket connection for Backpack depth updates."""
        try:
            import websockets

            async def handle_depth_websocket():
                """Handle depth WebSocket connection."""
                url = "wss://ws.backpack.exchange"

                while not self.stop_flag:
                    try:
                        async with websockets.connect(url) as ws:
                            # Subscribe to depth updates
                            subscribe_message = {
                                "method": "SUBSCRIBE",
                                "params": [f"depth.{self.backpack_contract_id}"]
                            }
                            await ws.send(json.dumps(subscribe_message))
                            self.logger.info(f"✅ Subscribed to depth updates for {self.backpack_contract_id}")

                            # Listen for messages
                            async for message in ws:
                                if self.stop_flag:
                                    break

                                try:
                                    # Handle ping frames
                                    if isinstance(message, bytes) and message == b'\x09':
                                        await ws.pong()
                                        continue

                                    data = json.loads(message)

                                    # Handle depth updates
                                    if data.get('stream') and 'depth' in data.get('stream', ''):
                                        self.handle_backpack_order_book_update(data)

                                except json.JSONDecodeError as e:
                                    self.logger.warning(f"Failed to parse depth WebSocket message: {e}")
                                except Exception as e:
                                    self.logger.error(f"Error handling depth WebSocket message: {e}")

                    except websockets.exceptions.ConnectionClosed:
                        self.logger.warning("Depth WebSocket connection closed, reconnecting...")
                    except Exception as e:
                        self.logger.error(f"Depth WebSocket error: {e}")

                    # Wait before reconnecting
                    if not self.stop_flag:
                        await asyncio.sleep(2)

            # Start depth WebSocket in background
            asyncio.create_task(handle_depth_websocket())
            self.logger.info("✅ Backpack depth WebSocket task started")

        except Exception as e:
            self.logger.error(f"Could not setup Backpack depth WebSocket: {e}")

    def get_lighter_position(self):
        url = "https://mainnet.zklighter.elliot.ai/api/v1/account"
        headers = {"accept": "application/json"}

        current_position = None
        parameters = {"by": "index", "value": self.account_index}
        try:
            response = requests.get(url, headers=headers, params=parameters, timeout=10)
            response.raise_for_status()  # Raise an exception for bad status codes

            # Check if response has content
            if not response.text.strip():
                print("⚠️ Empty response from Lighter API for position check")
                return self.lighter_position

            data = response.json()

            if 'accounts' not in data or not data['accounts']:
                print(f"⚠️ Unexpected response format from Lighter API: {data}")
                return self.lighter_position

            positions = data['accounts'][0].get('positions', [])
            for position in positions:
                if position.get('symbol') == self.ticker:
                    current_position = Decimal(position['position']) * position['sign']
                    break
            if current_position is None:
                current_position = 0

        except requests.exceptions.RequestException as e:
            print(f"⚠️ Network error getting position: {e}")
        except json.JSONDecodeError as e:
            print(f"⚠️ JSON parsing error in position response: {e}")
            print(f"Response text: {response.text[:200]}...")  # Show first 200 chars
        except Exception as e:
            print(f"⚠️ Unexpected error getting position: {e}")

        return current_position

    async def trading_loop(self):
        """Main trading loop implementing the new strategy."""
        self.logger.info(f"🚀 Starting hedge bot for {self.ticker}")

        # Initialize clients
        try:
            self.initialize_lighter_client()
            self.initialize_backpack_client()

            # Get contract info
            self.backpack_contract_id, self.backpack_tick_size = await self.get_backpack_contract_info()
            self.lighter_market_index, self.base_amount_multiplier, self.price_multiplier, self.tick_size = self.get_lighter_market_config()

            self.logger.info(f"Contract info loaded - Backpack: {self.backpack_contract_id}, "
                             f"Lighter: {self.lighter_market_index}")

        except Exception as e:
            self.logger.error(f"❌ Failed to initialize: {e}")
            return

        # Setup Backpack websocket
        try:
            await self.setup_backpack_websocket()
            self.logger.info("✅ Backpack WebSocket connection established")

            # Wait for initial order book data with timeout
            self.logger.info("⏳ Waiting for initial order book data...")
            timeout = 10  # seconds
            start_time = time.time()
            while not self.backpack_order_book_ready and not self.stop_flag:
                if time.time() - start_time > timeout:
                    self.logger.warning(f"⚠️ Timeout waiting for WebSocket order book data after {timeout}s")
                    break
                await asyncio.sleep(0.5)

            if self.backpack_order_book_ready:
                self.logger.info("✅ WebSocket order book data received")
            else:
                self.logger.warning("⚠️ WebSocket order book not ready, will use REST API fallback")

        except Exception as e:
            self.logger.error(f"❌ Failed to setup Backpack websocket: {e}")
            return

        # Setup Lighter websocket
        try:
            self.lighter_ws_task = asyncio.create_task(self.handle_lighter_ws())
            self.logger.info("✅ Lighter WebSocket task started")

            # Wait for initial Lighter order book data with timeout
            self.logger.info("⏳ Waiting for initial Lighter order book data...")
            timeout = 10  # seconds
            start_time = time.time()
            while not self.lighter_order_book_ready and not self.stop_flag:
                if time.time() - start_time > timeout:
                    self.logger.warning(f"⚠️ Timeout waiting for Lighter WebSocket order book data after {timeout}s")
                    break
                await asyncio.sleep(0.5)

            if self.lighter_order_book_ready:
                self.logger.info("✅ Lighter WebSocket order book data received")
            else:
                self.logger.warning("⚠️ Lighter WebSocket order book not ready")

        except Exception as e:
            self.logger.error(f"❌ Failed to setup Lighter websocket: {e}")
            return

        await asyncio.sleep(5)

        iterations = 0
        self.lighter_position = self.get_lighter_position()
        self.backpack_position = await self.get_backpack_position()
        while iterations < self.iterations and not self.stop_flag:
            iterations += 1
            self.logger.info("-----------------------------------------------")
            self.logger.info(f"🔄 Trading loop iteration {iterations}")
            self.logger.info("-----------------------------------------------")

            while self.backpack_position <= self.max_position and not self.stop_flag:
                self.lighter_position = self.get_lighter_position()
                self.backpack_position = await self.get_backpack_position()
                self.logger.info(f"Buying up to {self.max_position} | Backpack position: {self.backpack_position} | Lighter position: {self.lighter_position}")
                if abs(self.backpack_position + self.lighter_position) > self.order_quantity*2:
                    self.logger.error(f"❌ Position diff is too large: {self.backpack_position + self.lighter_position}")
                    sys.exit(1)

                self.order_execution_complete = False
                self.waiting_for_lighter_fill = False
                try:
                    # Determine side based on some logic (for now, alternate)
                    side = 'buy'
                    await self.place_backpack_post_only_order(side, self.order_quantity)
                except Exception as e:
                    self.logger.error(f"⚠️ Error in trading loop: {e}")
                    self.logger.error(f"⚠️ Full traceback: {traceback.format_exc()}")
                    sys.exit(1)

                start_time = time.time()
                while not self.order_execution_complete and not self.stop_flag:
                    # Check if Backpack order filled and we need to place Lighter order
                    if self.waiting_for_lighter_fill:
                        await self.place_lighter_market_order(
                            self.current_lighter_side,
                            self.current_lighter_quantity,
                            self.current_lighter_price
                        )
                        break

                    await asyncio.sleep(0.01)
                    if time.time() - start_time > 180:
                        self.logger.error("❌ Timeout waiting for trade completion")
                        break

                if self.stop_flag:
                    break

<<<<<<< HEAD
            # Sleep after step 2
            # if self.sleep_time > 0:
            #     self.logger.info(f"💤 Sleeping {self.sleep_time} seconds after STEP 2...")
            #     await asyncio.sleep(self.sleep_time)
            self.logger.info(f"💤 no Sleeping after STEP 2...")
=======
            if self.sleep_time > 0:
                self.logger.info(f"💤 Sleeping {self.sleep_time} seconds ...")
                await asyncio.sleep(self.sleep_time)
>>>>>>> 335d036b

            exit_after_next_trade = False
            while self.backpack_position >= -1*self.max_position and not self.stop_flag:
                self.lighter_position = self.get_lighter_position()
                self.backpack_position = await self.get_backpack_position()
                self.logger.info(f"Selling up to -{self.max_position} | Backpack position: {self.backpack_position} | Lighter position: {self.lighter_position}")
                if abs(self.backpack_position + self.lighter_position) > self.order_quantity*2:
                    self.logger.error(f"❌ Position diff is too large: {self.backpack_position + self.lighter_position}")
                    sys.exit(1)

                if iterations == self.iterations:
                    if self.backpack_position>0 and self.backpack_position <= self.order_quantity:
                        exit_after_next_trade = True

                self.order_execution_complete = False
                self.waiting_for_lighter_fill = False
                try:
                    # Determine side based on some logic (for now, alternate)
                    side = 'sell'
                    if exit_after_next_trade:
                        await self.place_backpack_post_only_order(side, abs(self.backpack_position))
                    else:
                        await self.place_backpack_post_only_order(side, self.order_quantity)
                except Exception as e:
                    self.logger.error(f"⚠️ Error in trading loop: {e}")
                    self.logger.error(f"⚠️ Full traceback: {traceback.format_exc()}")
                    break

                while not self.order_execution_complete and not self.stop_flag:
                    # Check if Backpack order filled and we need to place Lighter order
                    if self.waiting_for_lighter_fill:
                        await self.place_lighter_market_order(
                            self.current_lighter_side,
                            self.current_lighter_quantity,
                            self.current_lighter_price
                        )
                        break

                    await asyncio.sleep(0.01)
                    if time.time() - start_time > 180:
                        self.logger.error("❌ Timeout waiting for trade completion")
                        break
                
                if exit_after_next_trade:
                    self.logger.info("Position back to zero. Done! Exiting...")
                    break

    async def run(self):
        """Run the hedge bot."""
        self.setup_signal_handlers()

        try:
            await self.trading_loop()
        except KeyboardInterrupt:
            self.logger.info("\n🛑 Received interrupt signal...")
        finally:
            self.logger.info("🔄 Cleaning up...")
            self.shutdown()<|MERGE_RESOLUTION|>--- conflicted
+++ resolved
@@ -35,12 +35,8 @@
 
 class HedgeBot:
     """Trading bot that places post-only orders on Backpack and hedges with market orders on Lighter."""
-<<<<<<< HEAD
-    def __init__(self, ticker: str, order_quantity: Decimal, password: str, fill_timeout: int = 5, iterations: int = 20, sleep_time: int = 0):
-=======
-
-    def __init__(self, ticker: str, order_quantity: Decimal, fill_timeout: int = 5, iterations: int = 20, sleep_time: int = 0, max_position: Decimal = Decimal('0')):
->>>>>>> 335d036b
+
+    def __init__(self, ticker: str, order_quantity: Decimal, password: str, fill_timeout: int = 5, iterations: int = 20, sleep_time: int = 0, max_position: Decimal = Decimal('0')):
         self.ticker = ticker
         self.order_quantity = order_quantity
         self.fill_timeout = fill_timeout
@@ -48,11 +44,8 @@
         self.iterations = iterations
         self.sleep_time = sleep_time
         self.current_order = {}
-<<<<<<< HEAD
         self.password = password
-=======
         self.max_position = max_position
->>>>>>> 335d036b
 
         # Initialize logging to file
         os.makedirs("logs", exist_ok=True)
@@ -1174,17 +1167,9 @@
                 if self.stop_flag:
                     break
 
-<<<<<<< HEAD
-            # Sleep after step 2
-            # if self.sleep_time > 0:
-            #     self.logger.info(f"💤 Sleeping {self.sleep_time} seconds after STEP 2...")
-            #     await asyncio.sleep(self.sleep_time)
-            self.logger.info(f"💤 no Sleeping after STEP 2...")
-=======
             if self.sleep_time > 0:
                 self.logger.info(f"💤 Sleeping {self.sleep_time} seconds ...")
                 await asyncio.sleep(self.sleep_time)
->>>>>>> 335d036b
 
             exit_after_next_trade = False
             while self.backpack_position >= -1*self.max_position and not self.stop_flag:
